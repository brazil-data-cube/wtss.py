--- conflicted
+++ resolved
@@ -1,30 +1,16 @@
-<<<<<<< HEAD
 # #
 # # This file is part of Python Client Library for WTSS.
-# # Copyright (C) 2020 INPE.
+# # Copyright (C) 2022 INPE.
 # #
 # # Python Client Library for WTSS is free software; you can redistribute it and/or modify it
 # # under the terms of the MIT License; see LICENSE file for more details.
 # #
-=======
-#
-# This file is part of Python Client Library for WTSS.
-# Copyright (C) 2020-2021 INPE.
-#
-# Python Client Library for WTSS is free software; you can redistribute it and/or modify it
-# under the terms of the MIT License; see LICENSE file for more details.
-#
->>>>>>> 642bf029
 
 # """This example shows how the various text representation for services and coverages."""
 
 # from wtss import *
 
-<<<<<<< HEAD
 # service = WTSS('http://www.esensing.dpi.inpe.br')
-=======
-service = WTSS('https://brazildatacube.dpi.inpe.br/dev', access_token='change-me')
->>>>>>> 642bf029
 
 # print(service)
 # print(str(service))
@@ -32,17 +18,10 @@
 # print(service._repr_html_())
 
 
-<<<<<<< HEAD
 # print(service.MOD13Q1)
 # print(str(service.MOD13Q1))
 # print(repr(service.MOD13Q1))
 # print(service.MOD13Q1._repr_html_())
-=======
-print(service['CB4_64_16D_STK-1'])
-print(str(service['CB4_64_16D_STK-1']))
-print(repr(service['CB4_64_16D_STK-1']))
-print(service['CB4_64_16D_STK-1']._repr_html_())
->>>>>>> 642bf029
 
 # ts = service.MOD13Q1.ts(attributes='red, nir',
 #                         latitude=-12, longitude=-54,

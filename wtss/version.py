#
# This file is part of Python Client Library for WTSS.
# Copyright (C) 2022 INPE.
#
# This program is free software: you can redistribute it and/or modify
# it under the terms of the GNU General Public License as published by
# the Free Software Foundation, either version 3 of the License, or
# (at your option) any later version.
#
# This program is distributed in the hope that it will be useful,
# but WITHOUT ANY WARRANTY; without even the implied warranty of
# MERCHANTABILITY or FITNESS FOR A PARTICULAR PURPOSE. See the
# GNU General Public License for more details.
#
# You should have received a copy of the GNU General Public License
# along with this program. If not, see <https://www.gnu.org/licenses/gpl-3.0.html>.
#

"""Version information for Python Client Library for WTSS."""

<<<<<<< HEAD
__version__ = '2.0.0-alpha1'
=======
__version__ = '0.7.0'
>>>>>>> 02a4821a
<|MERGE_RESOLUTION|>--- conflicted
+++ resolved
@@ -18,8 +18,4 @@
 
 """Version information for Python Client Library for WTSS."""
 
-<<<<<<< HEAD
-__version__ = '2.0.0-alpha1'
-=======
-__version__ = '0.7.0'
->>>>>>> 02a4821a
+__version__ = '2.0.0-alpha1'
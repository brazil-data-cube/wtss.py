--- conflicted
+++ resolved
@@ -1,6 +1,6 @@
 #
 # This file is part of Python Client Library for WTSS.
-# Copyright (C) 2020-2021 INPE.
+# Copyright (C) 2022 INPE.
 #
 # Python Client Library for WTSS is free software; you can redistribute it and/or modify it
 # under the terms of the MIT License; see LICENSE file for more details.
@@ -54,7 +54,6 @@
         #: str: Authentication token to be used with the WTSS server.
         self._access_token = access_token
 
-<<<<<<< HEAD
         parameters = dict(access_token=access_token)
         self._stac = Client.open(stac_url, headers=headers, parameters=parameters)
 
@@ -79,8 +78,6 @@
         setattr(self, 'classifications', classifications)
         setattr(self, 'mosaics', classifications)
 
-=======
->>>>>>> 642bf029
     @property
     def coverages(self):
         """Return a list of coverage names.
@@ -93,51 +90,10 @@
             HTTPError: If the server response indicates an error.
             ValueError: If the response body is not a json document.
         """
-<<<<<<< HEAD
         collections = self._stac.get_collections()
         return [collection.id for collection in collections]
 
     def _retrieve_timeseries_or_summarize(self, coverage_name:str, route:str, options:dict):
-=======
-        return self._list_coverages()
-
-    def _list_coverages(self):
-        """List available coverages in the service.
-
-        Returns:
-            list: A list with the names of available coverages in the service.
-
-        Raises:
-            ConnectionError: If the server is not reachable.
-            HTTPError: If the server response indicates an error.
-            ValueError: If the response body is not a json document.
-        """
-        result = self._get(self._url, op='list_coverages')
-
-        return result['coverages']
-
-    def _describe_coverage(self, name):
-        """Get coverage metadata for the given coverage identified by its name.
-
-        Args:
-            name (str): The coverage name identifier used to retrieve its metadata.
-
-        Returns:
-            dict: The coverage metadata as a dictionary.
-
-        Raises:
-            ConnectionError: If the server is not reachable.
-            HTTPError: If the server response indicates an error.
-            ValueError: If the response body is not a json document.
-        """
-        cv = self._get(self._url,
-                       op='describe_coverage',
-                       name=name)
-
-        return cv
-
-    def _time_series(self, **options):
->>>>>>> 642bf029
         """Retrieve the time series for a given location.
 
         Keyword Args:
@@ -157,7 +113,6 @@
             HTTPError: If the server response indicates an error.
             ValueError: If the response body is not a json document.
         """
-<<<<<<< HEAD
         url = urljoin(self._url.rstrip('/') + '/', coverage_name)
         headers = {'x-api-key': self._access_token}
         request_result = WTSS._request( url,
@@ -169,14 +124,6 @@
         return request_result
 
    
-=======
-        ts = self._get(self._url,
-                       op='time_series',
-                       **options)
-
-        return ts
-
->>>>>>> 642bf029
     def __getitem__(self, key):
         """Get coverage whose name is identified by the key.
 
@@ -202,11 +149,8 @@
         """
         collection = self._stac.get_collection(key)
 
-<<<<<<< HEAD
         return Coverage(service=self, metadata=collection.to_dict())
 
-=======
->>>>>>> 642bf029
     def __getattr__(self, name):
         """Get coverage identified by name.
 
@@ -268,11 +212,7 @@
             HTTPError: If the server response indicates an error.
             ValueError: If the response body is not a json document.
         """
-<<<<<<< HEAD
         return self.coverages
-=======
-        return self._list_coverages()
->>>>>>> 642bf029
 
     def _repr_html_(self):
         """Display the WTSS object as HTML.
@@ -285,12 +225,8 @@
 
         return html
 
-<<<<<<< HEAD
     @staticmethod
     def _request(url, op, params, method:str='post', headers=None):
-=======
-    def _get(self, url, op, **params):
->>>>>>> 642bf029
         """Query the WTSS service using HTTP GET verb and return the result as a JSON document.
 
         Args:
@@ -309,8 +245,6 @@
         """
         url_components = [url, op]
 
-        params.setdefault('access_token', self._access_token)
-
         url = '/'.join(s.strip('/') for s in url_components)
         verify = bool(strtobool(os.getenv('REQUEST_SSL_VERIFY', '1')))
 
